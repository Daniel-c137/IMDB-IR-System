--- conflicted
+++ resolved
@@ -7,13 +7,30 @@
         data = json.load(file)
 
 
+
+
     # check len of the data
+    assert len(data) > 1000, f"Expected at least 1000 movies, but got {len(data)}"
     assert len(data) > 1000, f"Expected at least 1000 movies, but got {len(data)}"
 
     # check data types
     for movie in data:
         for field, expected_type in expected_fields.items():
             if field not in movie or movie[field] is None:
+                print(f'Expected field {field} not found in movie {movie["id"]}')
+            else:    
+                if expected_type is not None:
+                    if expected_type == str:    
+                        assert isinstance(
+                            movie[field], expected_type
+                        ), f'Expected field {field} to be of type {expected_type}, but got {type(movie[field])} in movie {movie["id"]}'
+                    if expected_type == List[str]:
+                        assert isinstance(
+                            movie[field], list
+                        ), f'Expected field {field} to be of type {expected_type}, but got {type(movie[field])} in movie {movie["id"]}'
+                        assert all(
+                            isinstance(x, str) for x in movie[field]
+                        ), f'Expected field {field} to be of type {expected_type}, but got {type(movie[field])} in movie {movie["id"]}'
                 print(f'Expected field {field} not found in movie {movie["id"]}')
             else:    
                 if expected_type is not None:
@@ -51,9 +68,5 @@
     "reviews": List[List[str]],
 }
 
-<<<<<<< HEAD
 json_file_path = "IMDB_crawled.json"
-=======
-json_file_path = "../IMDB_crawled.json"
->>>>>>> ab4e92b6
 check_field_types(json_file_path, expected_fields)