--- conflicted
+++ resolved
@@ -8,20 +8,11 @@
 import time
 from enum import Enum
 import random
-<<<<<<< HEAD
-from Logic.core.snippet import Snippet
-from Logic.core.preprocess import Preprocessor
-
-snippet_obj = Snippet(
-    number_of_words_on_each_side=5
-)  # You can change this parameter, if needed.
-=======
 from Logic.core.utility.snippet import Snippet
 from Logic.core.link_analysis.analyzer import LinkAnalyzer
 from Logic.core.indexer.index_reader import Index_reader, Indexes
 
 snippet_obj = Snippet()
->>>>>>> ab4e92b6
 
 
 class color(Enum):
@@ -33,12 +24,6 @@
     CYAN = "#00FFFF"
     MAGENTA = "#FF00FF"
 
-
-<<<<<<< HEAD
-def get_summary_with_snippet(movie_info, processed_info, query):
-    summary = movie_info["first_page_summary"].lower()
-    snippet, not_exist_words = snippet_obj.find_snippet(processed_info, query)
-=======
 def get_top_x_movies_by_rank(x: int, results: list):
     path = "../Logic/core/index/"  # Link to the index folder
     document_index = Index_reader(path, Indexes.DOCUMENTS)
@@ -64,14 +49,27 @@
 def get_summary_with_snippet(movie_info, query):
     summary = movie_info["first_page_summary"]
     snippet, not_exist_words = snippet_obj.find_snippet(summary, query)
->>>>>>> ab4e92b6
     if "***" in snippet:
         snippet = snippet.split()
         for i in range(len(snippet)):
             current_word = snippet[i]
             if current_word.startswith("***") and current_word.endswith("***"):
                 current_word_without_star = current_word[3:-3]
-<<<<<<< HEAD
+                summary = summary.lower().replace(
+                    current_word_without_star,
+                    f"<b><font size='4' color={random.choice(list(color)).value}>{current_word_without_star}</font></b>",
+                )
+    return summary
+
+def get_summary_with_snippet(movie_info, processed_info, query):
+    summary = movie_info["first_page_summary"].lower()
+    snippet, not_exist_words = snippet_obj.find_snippet(processed_info, query)
+    if "***" in snippet:
+        snippet = snippet.split()
+        for i in range(len(snippet)):
+            current_word = snippet[i]
+            if current_word.startswith("***") and current_word.endswith("***"):
+                current_word_without_star = current_word[3:-3]
                 new_sum = summary.split()
                 for i in range(len(new_sum)):
                     pure_word = new_sum[i]
@@ -82,12 +80,6 @@
                     if res[0] == current_word_without_star:
                         new_sum[i] = f"<b><font size='4' color={random.choice(list(color)).value}>{pure_word}</font></b>"
                 summary = ' '.join(new_sum)
-=======
-                summary = summary.lower().replace(
-                    current_word_without_star,
-                    f"<b><font size='4' color={random.choice(list(color)).value}>{current_word_without_star}</font></b>",
-                )
->>>>>>> ab4e92b6
     return summary
 
 
@@ -160,11 +152,7 @@
         return
 
     if search_button:
-<<<<<<< HEAD
-        corrected_query = correct_text(search_term)
-=======
         corrected_query = utils.correct_text(search_term, utils.all_documents)
->>>>>>> ab4e92b6
 
         if corrected_query != search_term:
             st.warning(f"Your search terms were corrected to: {corrected_query}")
@@ -173,25 +161,17 @@
         with st.spinner("Searching..."):
             time.sleep(0.5)  # for showing the spinner! (can be removed)
             start_time = time.time()
-<<<<<<< HEAD
-            result = search(
-=======
             result = utils.search(
->>>>>>> ab4e92b6
                 search_term,
                 search_max_num,
                 search_method,
                 search_weights,
-<<<<<<< HEAD
-            )
-=======
                 unigram_smoothing=unigram_smoothing,
                 alpha=alpha,
                 lamda=lamda,
             )
             if "search_results" in st.session_state:
                 st.session_state["search_results"] = result
->>>>>>> ab4e92b6
             print(f"Result: {result}")
             end_time = time.time()
             if len(result) == 0:
@@ -200,45 +180,6 @@
 
             search_time(start_time, end_time)
 
-<<<<<<< HEAD
-            for i in range(len(result)):
-                card = st.columns([3, 1])
-                info, processed_info = get_movie_by_id(result[i][0], movies_dataset)
-                with card[0].container():
-                    st.title(info["title"])
-                    st.markdown(f"[Link to movie]({info['URL']})")
-                    st.write(f"Relevance Score: {result[i][1]}")
-                    st.markdown(
-                        f"<b><font size = '4'>Summary:</font></b> {get_summary_with_snippet(info, processed_info, search_term)}",
-                        unsafe_allow_html=True,
-                    )
-
-                with st.container():
-                    st.markdown("**Directors:**")
-                    num_authors = len(info["directors"])
-                    for j in range(num_authors):
-                        st.text(info["directors"][j])
-
-                with st.container():
-                    st.markdown("**Stars:**")
-                    num_authors = len(info["stars"])
-                    stars = "".join(star + ", " for star in info["stars"])
-                    st.text(stars[:-2])
-
-                    topic_card = st.columns(1)
-                    with topic_card[0].container():
-                        st.write("Genres:")
-                        num_topics = len(info["genres"])
-                        for j in range(num_topics):
-                            st.markdown(
-                                f"<span style='color:{random.choice(list(color)).value}'>{info['genres'][j]}</span>",
-                                unsafe_allow_html=True,
-                            )
-                with card[1].container():
-                    st.image(info["Image_URL"], use_column_width=True)
-
-                st.divider()
-=======
         for i in range(len(result)):
             card = st.columns([3, 1])
             info = utils.get_movie_by_id(result[i][0], utils.movies_dataset)
@@ -283,7 +224,6 @@
                 "search_results" in st.session_state
                 and len(st.session_state["search_results"]) > 0
             )
->>>>>>> ab4e92b6
 
 
 def main():
@@ -297,35 +237,18 @@
     )
 
     search_term = st.text_input("Seacrh Term")
-<<<<<<< HEAD
-    # search_summary_terms = st.text_input("Search in summary of movie")
-=======
->>>>>>> ab4e92b6
     with st.expander("Advanced Search"):
         search_max_num = st.number_input(
             "Maximum number of results", min_value=5, max_value=100, value=10, step=5
         )
         weight_stars = st.slider(
             "Weight of stars in search",
-<<<<<<< HEAD
             min_value=0.0,
             max_value=1.0,
             value=1.0,
             step=0.1,
         )
 
-        weight_genres = st.slider(
-            "Weight of genres in search",
-=======
->>>>>>> ab4e92b6
-            min_value=0.0,
-            max_value=1.0,
-            value=1.0,
-            step=0.1,
-        )
-
-<<<<<<< HEAD
-=======
         weight_genres = st.slider(
             "Weight of genres in search",
             min_value=0.0,
@@ -334,7 +257,6 @@
             step=0.1,
         )
 
->>>>>>> ab4e92b6
         weight_summary = st.slider(
             "Weight of summary in search",
             min_value=0.0,
@@ -342,19 +264,11 @@
             value=1.0,
             step=0.1,
         )
-<<<<<<< HEAD
-
-        search_weights = [weight_stars, weight_genres, weight_summary]
-        search_method = st.selectbox(
-            "Search method",
-            ("ltn.lnn", "ltc.lnc", "OkapiBM25"),
-=======
         slider_ = st.slider("Select the number of top movies to show", 1, 10, 5)
 
         search_weights = [weight_stars, weight_genres, weight_summary]
         search_method = st.selectbox(
             "Search method", ("ltn.lnn", "ltc.lnc", "OkapiBM25", "unigram")
->>>>>>> ab4e92b6
         )
 
         unigram_smoothing = None
@@ -397,7 +311,9 @@
     search_handling(
         search_button,
         search_term,
+        search_term,
         search_max_num,
+        search_weights,
         search_weights,
         search_method,
         unigram_smoothing,
